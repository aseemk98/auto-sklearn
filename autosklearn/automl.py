from __future__ import annotations

from typing import Any, Callable, Iterable, Mapping, Optional, Tuple

import copy
import io
import json
import logging.handlers
import multiprocessing
import os
import platform
import sys
import tempfile
import time
import uuid
import warnings

import distro
import joblib
import numpy as np
import numpy.ma as ma
import pandas as pd
import pkg_resources
import scipy.stats
import sklearn.utils
from ConfigSpace.configuration_space import Configuration, ConfigurationSpace
from ConfigSpace.read_and_write import json as cs_json
from dask.distributed import Client, LocalCluster
from scipy.sparse import spmatrix
from sklearn.base import BaseEstimator
from sklearn.dummy import DummyClassifier, DummyRegressor
from sklearn.ensemble import VotingRegressor
from sklearn.metrics._classification import type_of_target
from sklearn.model_selection._split import (
    BaseCrossValidator,
    BaseShuffleSplit,
    _RepeatedSplits,
)
from sklearn.utils import check_random_state
from sklearn.utils.validation import check_is_fitted
from smac.callbacks import IncorporateRunResultCallback
from smac.runhistory.runhistory import RunInfo, RunValue
from smac.stats.stats import Stats
from smac.tae import StatusType
from typing_extensions import Literal

from autosklearn.automl_common.common.utils.backend import Backend, create
from autosklearn.constants import (
    BINARY_CLASSIFICATION,
    CLASSIFICATION_TASKS,
    MULTICLASS_CLASSIFICATION,
    MULTILABEL_CLASSIFICATION,
    MULTIOUTPUT_REGRESSION,
    REGRESSION,
    REGRESSION_TASKS,
)
from autosklearn.data.validation import (
    SUPPORTED_FEAT_TYPES,
    SUPPORTED_TARGET_TYPES,
    InputValidator,
    convert_if_sparse,
)
from autosklearn.data.xy_data_manager import XYDataManager
from autosklearn.ensemble_building import EnsembleBuilderManager
from autosklearn.ensembles.singlebest_ensemble import SingleBest
from autosklearn.evaluation import ExecuteTaFuncWithQueue, get_cost_of_crash
from autosklearn.evaluation.abstract_evaluator import _fit_and_suppress_warnings
from autosklearn.evaluation.train_evaluator import TrainEvaluator, _fit_with_budget
from autosklearn.metrics import Scorer, calculate_metric, default_metric_for_task
from autosklearn.pipeline.base import BasePipeline
from autosklearn.pipeline.components.classification import ClassifierChoice
from autosklearn.pipeline.components.data_preprocessing.categorical_encoding import (
    OHEChoice,
)
from autosklearn.pipeline.components.data_preprocessing.minority_coalescense import (
    CoalescenseChoice,
)
from autosklearn.pipeline.components.data_preprocessing.rescaling import RescalingChoice
from autosklearn.pipeline.components.feature_preprocessing import (
    FeaturePreprocessorChoice,
)
from autosklearn.pipeline.components.regression import RegressorChoice
from autosklearn.smbo import AutoMLSMBO
from autosklearn.util import RE_PATTERN, pipeline
from autosklearn.util.data import (
    DatasetCompressionSpec,
    default_dataset_compression_arg,
    reduce_dataset_size_if_too_large,
    supported_precision_reductions,
    validate_dataset_compression_arg,
)
from autosklearn.util.logging_ import (
    PicklableClientLogger,
    get_named_client_logger,
    setup_logger,
    start_log_server,
    warnings_to,
)
from autosklearn.util.parallel import preload_modules
from autosklearn.util.single_thread_client import SingleThreadedClient
from autosklearn.util.stopwatch import StopWatch

import unittest.mock


def _model_predict(
    model: Any,
    X: SUPPORTED_FEAT_TYPES,
    task: int,
    batch_size: Optional[int] = None,
    logger: Optional[PicklableClientLogger] = None,
) -> np.ndarray:
    """Generates the predictions from a model.

    This is seperated out into a seperate function to allow for multiprocessing
    and perform parallel predictions.

    Parameters
    ----------
    model: Any
        The model to perform predictions with

    X: {array-like, sparse matrix} of shape (n_samples, n_features)
        The data to perform predictions on.

    task: int
        The int identifier indicating the kind of task that the model was
        trained on.

    batchsize: Optional[int] = None
        If the model supports batch_size predictions then it's possible to pass
        this in as an argument.

    logger: Optional[PicklableClientLogger] = None
        If a logger is passed, the warnings are writte to the logger. Otherwise
        the warnings propogate as they would normally.

    Returns
    -------
    np.ndarray of shape (n_samples,) or (n_samples, n_outputs)
        The predictions produced by the model
    """
    # Copy the array and ensure is has the attr 'shape'
    X_ = np.asarray(X) if isinstance(X, list) else X.copy()

    assert X_.shape[0] >= 1, f"X must have more than 1 sample but has {X_.shape[0]}"

    with warnings_to(logger=logger):
        # TODO issue 1169
        #   VotingRegressors aren't meant to be used for multioutput but we are
        #   using them anyways. Hence we need to manually get their outputs and
        #   average the right index as it averages on wrong dimension for us.
        #   We should probaly move away from this in the future.
        #
        #   def VotingRegressor.predict()
        #       return np.average(self._predict(X), axis=1) <- wrong axis
        #
        if task == MULTIOUTPUT_REGRESSION and isinstance(model, VotingRegressor):
            voting_regressor = model
            prediction = np.average(voting_regressor.transform(X_), axis=2).T

        else:
            if task in CLASSIFICATION_TASKS:
                predict_func = model.predict_proba
            else:
                predict_func = model.predict

            if batch_size is not None and hasattr(model, "batch_size"):
                prediction = predict_func(X_, batch_size=batch_size)
            else:
                prediction = predict_func(X_)

    # Check that probability values lie between 0 and 1.
    if task in CLASSIFICATION_TASKS:
        assert (prediction >= 0).all() and (
            prediction <= 1
        ).all(), f"For {model}, prediction probability not within [0, 1]!"

    assert (
        prediction.shape[0] == X_.shape[0]
    ), f"Prediction shape {model} is {prediction.shape} while X_.shape is {X_.shape}"

    return prediction


class AutoML(BaseEstimator):
    """Base class for handling the AutoML procedure"""

    def __init__(
        self,
        time_left_for_this_task: int,
        per_run_time_limit: int,
        temporary_directory: Optional[str] = None,
        delete_tmp_folder_after_terminate: bool = True,
        initial_configurations_via_metalearning: int = 25,
        ensemble_size: int = 1,
        ensemble_nbest: int = 1,
        max_models_on_disc: int = 1,
        seed: int = 1,
        memory_limit: int = 3072,
        metadata_directory: Optional[str] = None,
        include: Optional[dict[str, list[str]]] = None,
        exclude: Optional[dict[str, list[str]]] = None,
        resampling_strategy: str | Any = "holdout-iterative-fit",
        resampling_strategy_arguments: Mapping[str, Any] = None,
        n_jobs: Optional[int] = None,
        dask_client: Optional[Client] = None,
        precision: Literal[16, 32, 64] = 32,
        disable_evaluator_output: bool | Iterable[str] = False,
        get_smac_object_callback: Optional[Callable] = None,
        smac_scenario_args: Optional[Mapping] = None,
        logging_config: Optional[Mapping] = None,
        metric: Optional[Scorer] = None,
        scoring_functions: Optional[list[Scorer]] = None,
        get_trials_callback: Optional[IncorporateRunResultCallback] = None,
        dataset_compression: bool | Mapping[str, Any] = True,
        allow_string_features: bool = True,
    ):
        super().__init__()

        if isinstance(disable_evaluator_output, Iterable):
            disable_evaluator_output = list(disable_evaluator_output)  # Incase iterator
            allowed = set(["model", "cv_model", "y_optimization", "y_test", "y_valid"])
            unknown = allowed - set(disable_evaluator_output)
            if any(unknown):
                raise ValueError(
                    f"Unknown arg {unknown} for '_disable_evaluator_output',"
                    f" must be one of {allowed}"
                )

        # Validate dataset_compression and set its values
        self._dataset_compression: Optional[DatasetCompressionSpec]
        if isinstance(dataset_compression, bool):
            if dataset_compression is True:
                self._dataset_compression = default_dataset_compression_arg
            else:
                self._dataset_compression = None
        else:
            self._dataset_compression = validate_dataset_compression_arg(
                dataset_compression,
                memory_limit=memory_limit,
            )

        self._delete_tmp_folder_after_terminate = delete_tmp_folder_after_terminate
        self._time_for_task = time_left_for_this_task
        self._per_run_time_limit = per_run_time_limit
        self._metric = metric
        self._ensemble_size = ensemble_size
        self._ensemble_nbest = ensemble_nbest
        self._max_models_on_disc = max_models_on_disc
        self._seed = seed
        self._memory_limit = memory_limit
        self._metadata_directory = metadata_directory
        self._include = include
        self._exclude = exclude
        self._resampling_strategy = resampling_strategy
        self._disable_evaluator_output = disable_evaluator_output
        self._get_smac_object_callback = get_smac_object_callback
        self._get_trials_callback = get_trials_callback
        self._smac_scenario_args = smac_scenario_args
        self.logging_config = logging_config
        self.precision = precision
        self.allow_string_features = allow_string_features
        self._initial_configurations_via_metalearning = (
            initial_configurations_via_metalearning
        )

        self._scoring_functions = scoring_functions or {}
        self._resampling_strategy_arguments = resampling_strategy_arguments or {}

        # Single core, local runs should use fork to prevent the __main__ requirements
        # in examples. Nevertheless, multi-process runs have spawn as requirement to
        # reduce the possibility of a deadlock
        if n_jobs == 1 and dask_client is None:
            self._multiprocessing_context = "fork"
            self._dask_client = SingleThreadedClient()
            self._n_jobs = 1
        else:
            self._multiprocessing_context = "forkserver"
            self._dask_client = dask_client
            self._n_jobs = n_jobs

        # Create the backend
        self._backend: Backend = create(
            temporary_directory=temporary_directory,
            output_directory=None,
            prefix="auto-sklearn",
            delete_output_folder_after_terminate=delete_tmp_folder_after_terminate,
        )

        self._data_memory_limit = None  # TODO: dead variable? Always None
        self._datamanager = None
        self._dataset_name = None
        self._feat_type = None
        self._logger: Optional[PicklableClientLogger] = None
        self._task = None
        self._label_num = None
        self._parser = None
        self._can_predict = False
        self.models_: Optional[dict] = None
        self.cv_models_: Optional[dict] = None
        self.ensemble_ = None
        self.InputValidator: Optional[InputValidator] = None
        self.configuration_space = None

        # The ensemble performance history through time
        self._stopwatch = StopWatch()
        self._logger_port = logging.handlers.DEFAULT_TCP_LOGGING_PORT
        self.ensemble_performance_history = []

        # Num_run tell us how many runs have been launched. It can be seen as an
        # identifier for each configuration saved to disk
        self.num_run = 0
        self.fitted = False

    def _create_dask_client(self) -> None:
        self._is_dask_client_internally_created = True
        self._dask_client = Client(
            LocalCluster(
                n_workers=self._n_jobs,
                processes=False,
                threads_per_worker=1,
                # We use the temporal directory to save the
                # dask workers, because deleting workers takes
                # more time than deleting backend directories
                # This prevent an error saying that the worker
                # file was deleted, so the client could not close
                # the worker properly
                local_directory=tempfile.gettempdir(),
                # Memory is handled by the pynisher, not by the dask worker/nanny
                memory_limit=0,
            ),
            # Heartbeat every 10s
            heartbeat_interval=10000,
        )

    def _close_dask_client(self, force: bool = False) -> None:
        if getattr(self, "_dask_client", None) is not None and (
            force or getattr(self, "_is_dask_client_internally_created", False)
        ):
            self._dask_client.shutdown()
            self._dask_client.close()
            del self._dask_client
            self._dask_client = None
            self._is_dask_client_internally_created = False
            del self._is_dask_client_internally_created

    def _get_logger(self, name: str) -> PicklableClientLogger:
        logger_name = "AutoML(%d):%s" % (self._seed, name)

        # Setup the configuration for the logger
        # This is gonna be honored by the server
        # Which is created below
        setup_logger(
            filename="%s.log" % str(logger_name),
            logging_config=self.logging_config,
            output_dir=self._backend.temporary_directory,
        )

        # As Auto-sklearn works with distributed process,
        # we implement a logger server that can receive tcp
        # pickled messages. They are unpickled and processed locally
        # under the above logging configuration setting
        # We need to specify the logger_name so that received records
        # are treated under the logger_name ROOT logger setting
        context = multiprocessing.get_context(self._multiprocessing_context)
        preload_modules(context)
        self.stop_logging_server = context.Event()
        port = context.Value("l")  # be safe by using a long
        port.value = -1

        self.logging_server = context.Process(
            target=start_log_server,
            kwargs=dict(
                host="localhost",
                logname=logger_name,
                event=self.stop_logging_server,
                port=port,
                filename="%s.log" % str(logger_name),
                logging_config=self.logging_config,
                output_dir=self._backend.temporary_directory,
            ),
        )

        self.logging_server.start()

        while True:
            with port.get_lock():
                if port.value == -1:
                    time.sleep(0.01)
                else:
                    break

        self._logger_port = int(port.value)

        return get_named_client_logger(
            name=logger_name,
            host="localhost",
            port=self._logger_port,
        )

    def _clean_logger(self) -> None:
        if not hasattr(self, "stop_logging_server") or self.stop_logging_server is None:
            return

        # Clean up the logger
        if self.logging_server.is_alive():
            self.stop_logging_server.set()

            # We try to join the process, after we sent
            # the terminate event. Then we try a join to
            # nicely join the event. In case something
            # bad happens with nicely trying to kill the
            # process, we execute a terminate to kill the
            # process.
            self.logging_server.join(timeout=5)
            self.logging_server.terminate()
            del self.stop_logging_server

    def _do_dummy_prediction(self) -> None:
        # When using partial-cv it makes no sense to do dummy predictions
        if self._resampling_strategy in ["partial-cv", "partial-cv-iterative-fit"]:
            return

        if self._metric is None:
            raise ValueError("Metric was not set")

        # Dummy prediction always have num_run set to 1
        dummy_run_num = 1

        self._logger.info("Starting to create dummy predictions.")

        memory_limit = self._memory_limit
        if memory_limit is not None:
            memory_limit = int(memory_limit)

        scenario_mock = unittest.mock.Mock()
        scenario_mock.wallclock_limit = self._time_for_task
        # This stats object is a hack - maybe the SMAC stats object should
        # already be generated here!
        stats = Stats(scenario_mock)
        stats.start_timing()
        ta = ExecuteTaFuncWithQueue(
            backend=self._backend,
            autosklearn_seed=self._seed,
            multi_objectives=["cost"],
            resampling_strategy=self._resampling_strategy,
            initial_num_run=dummy_run_num,
            stats=stats,
            metric=self._metric,
            memory_limit=memory_limit,
            disable_file_output=self._disable_evaluator_output,
            abort_on_first_run_crash=False,
            cost_for_crash=get_cost_of_crash(self._metric),
            port=self._logger_port,
            pynisher_context=self._multiprocessing_context,
            **self._resampling_strategy_arguments,
        )

        status, cost, runtime, additional_info = ta.run(
            config=dummy_run_num,
            cutoff=self._time_for_task,
        )
        if status == StatusType.SUCCESS:
            self._logger.info("Finished creating dummy predictions.")

        # Fail if dummy prediction fails.
        else:
            if additional_info.get("exitcode") == -6:
                msg = (
                    f"Dummy prediction failed with run state {status}."
                    " The error suggests that the provided memory limits are too tight."
                    " Please increase the 'memory_limit' and try again. If this does"
                    " not solve your problem, please open an issue and paste the"
                    f" additional output. Additional output: {additional_info}"
                )
            else:
                msg = (
                    f" Dummy prediction failed with run state {status} and"
                    f" additional output: {additional_info}.",
                )

            self._logger.error(msg)
            raise ValueError(msg)

        return

    @classmethod
    def _task_type_id(cls, task_type: str) -> int:
        raise NotImplementedError

    @classmethod
    def _supports_task_type(cls, task_type: str) -> bool:
        raise NotImplementedError

    def fit(
        self,
        X: SUPPORTED_FEAT_TYPES,
        y: SUPPORTED_TARGET_TYPES,
        task: Optional[int] = None,
        X_test: Optional[SUPPORTED_FEAT_TYPES] = None,
        y_test: Optional[SUPPORTED_TARGET_TYPES] = None,
        feat_type: Optional[list[str]] = None,
        dataset_name: Optional[str] = None,
        only_return_configuration_space: bool = False,
        load_models: bool = True,
        is_classification: bool = False,
    ):
        """Fit AutoML to given training set (X, y).

        Fit both optimizes the machine learning models and builds an ensemble
        out of them. To disable ensembling, set ``ensemble_size==0``.

        # TODO PR1213
        #
        #   `task: Optional[int]` and `is_classification`
        #
        #   `AutoML` tries to identify the task itself with `sklearn.type_of_target`,
        #   leaving little for the subclasses to do.
        #   Except this failes when type_of_target(y) == "multiclass".
        #
        #   "multiclass" be mean either REGRESSION or MULTICLASS_CLASSIFICATION,
        #   and so this is where the subclasses are used to determine which.
        #   However, this could also be deduced from the `is_classification`
        #   parameter.
        #
        #   In the future, there is little need for the subclasses of `AutoML`
        #   and no need for the `task` parameter. The extra functionality
        #   provided by `AutoMLClassifier` in predict could be moved to
        #   `AutoSklearnClassifier`, leaving `AutoML` to just produce raw
        #   outputs and simplifying the heirarchy.
        #
        #  `load_models`
        #
        #   This parameter is likely not needed as they are loaded upon demand
        #   throughout `AutoML`.
        #   Creating a @property models that loads models into self.models_ is
        #   not loaded would remove the need for this parameter and simplyify
        #   the verification of `load if self.models_ is None` to one place.
        #
        #   `only_return_configuration_space`
        #
        #   This parameter is indicative of a need to create a seperate method
        #   for this as the functionality of `fit` and what it returns can vary.

        Parameters
        ----------
        X : {array-like, sparse matrix}, shape (n_samples, n_features)
            The training input samples.

        y : array-like, shape (n_samples) or (n_samples, n_outputs)
            The target classes.

        task : Optional[int]
            The identifier for the task AutoML is to perform.

        X_test : Optional[{array-like, sparse matrix}, shape (n_samples, n_features)]
            Test data input samples. Will be used to save test predictions for
            all models. This allows to evaluate the performance of Auto-sklearn
            over time.

        y_test : Optional[array-like, shape (n_samples) or (n_samples, n_outputs)]
            Test data target classes. Will be used to calculate the test error
            of all models. This allows to evaluate the performance of
            Auto-sklearn over time.

        feat_type : Optional[list],
            List of str of `len(X.shape[1])` describing the attribute type.
            Possible types are `Categorical` and `Numerical`. `Categorical`
            attributes will be automatically One-Hot encoded. The values
            used for a categorical attribute must be integers, obtained for
            example by `sklearn.preprocessing.LabelEncoder
            <https://scikit-learn.org/stable/modules/generated/sklearn.preprocessing.LabelEncoder.html>`_.

        dataset_name : Optional[str]
            Create nicer output. If None, a string will be determined by the
            md5 hash of the dataset.

        only_return_configuration_space: bool = False
            If set to true, fit will only return the configuration space that will
            be used for model search. Otherwise fitting will be performed and an
            ensemble created.

        load_models: bool = True
            If true, this will load the models into memory once complete.

        is_classification: bool = False
            Indicates whether this is a classification task if True or a
            regression task if False.

        Returns
        -------
        self
        """
        if (X_test is not None) ^ (y_test is not None):
            raise ValueError("Must provide both X_test and y_test together")

        # AutoSklearn does not handle sparse y for now
        y = convert_if_sparse(y)
        y_test = convert_if_sparse(y_test) if y_test is not None else None

        # Get the task if it doesn't exist
        if task is None:
            y_task = type_of_target(y)
            if not self._supports_task_type(y_task):
                raise ValueError(
                    f"{self.__class__.__name__} does not support" f" task {y_task}"
                )
            self._task = self._task_type_id(y_task)
        else:
            self._task = task

        # Assign a metric if it doesnt exist
        if self._metric is None:
            self._metric = default_metric_for_task[self._task]

        if dataset_name is None:
            dataset_name = str(uuid.uuid1(clock_seq=os.getpid()))

        # By default try to use the TCP logging port or get a new port
        self._logger_port = logging.handlers.DEFAULT_TCP_LOGGING_PORT
        self._logger = self._get_logger(dataset_name)

        # The first thing we have to do is create the logger to update the backend
        self._backend.setup_logger(self._logger_port)

        if not only_return_configuration_space:
            # If only querying the configuration space, we do not save the start time
            # The start time internally checks for the fit() method to execute only once
            # But this does not apply when only querying the configuration space
            self._backend.save_start_time(self._seed)

        self._stopwatch = StopWatch()

        # Make sure that input is valid
        # Performs Ordinal one hot encoding to the target
        # both for train and test data
        self.InputValidator = InputValidator(
            is_classification=is_classification,
            feat_type=feat_type,
            logger_port=self._logger_port,
            allow_string_features=self.allow_string_features,
        )
        self.InputValidator.fit(X_train=X, y_train=y, X_test=X_test, y_test=y_test)
        X, y = self.InputValidator.transform(X, y)

        if X_test is not None and y_test is not None:
            X_test, y_test = self.InputValidator.transform(X_test, y_test)

        # We don't support size reduction on pandas type object yet
        if (
            self._dataset_compression is not None
            and not isinstance(X, pd.DataFrame)
            and not (isinstance(y, pd.Series) or isinstance(y, pd.DataFrame))
        ):
            methods = self._dataset_compression["methods"]
            memory_allocation = self._dataset_compression["memory_allocation"]

            # Remove precision reduction if we can't perform it
            if "precision" in methods and X.dtype not in supported_precision_reductions:
                methods = [method for method in methods if method != "precision"]

            with warnings_to(self._logger):
                X, y = reduce_dataset_size_if_too_large(
                    X=X,
                    y=y,
                    memory_limit=self._memory_limit,
                    is_classification=is_classification,
                    random_state=self._seed,
                    operations=methods,
                    memory_allocation=memory_allocation,
                )

        # Check the re-sampling strategy
        try:
            self._check_resampling_strategy(
                X=X,
                y=y,
                task=self._task,
            )
        except Exception as e:
            self._fit_cleanup()
            raise e

        # Reset learnt stuff
        self.models_ = None
        self.cv_models_ = None
        self.ensemble_ = None

        # The metric must exist as of this point
        # It can be provided in the constructor, or automatically
        # defined in the estimator fit call
        if self._metric is None:
            raise ValueError("No metric given.")
        if not isinstance(self._metric, Scorer):
            raise ValueError(
                "Metric must be instance of " "autosklearn.metrics.Scorer."
            )

        # If no dask client was provided, we create one, so that we can
        # start a ensemble process in parallel to smbo optimize
        if self._dask_client is None and (
            self._ensemble_size > 0 or self._n_jobs is not None and self._n_jobs > 1
        ):
            self._create_dask_client()
        else:
            self._is_dask_client_internally_created = False

        self._dataset_name = dataset_name
        self._stopwatch.start(self._dataset_name)

        # Take the feature types from the validator
        self._feat_type = self.InputValidator.feature_validator.feat_type

        self._log_fit_setup()

        # == Pickle the data manager to speed up loading
        with self._stopwatch.time("Save Datamanager"):
            datamanager = XYDataManager(
                X,
                y,
                X_test=X_test,
                y_test=y_test,
                task=self._task,
                feat_type=self._feat_type,
                dataset_name=dataset_name,
            )

            self._backend._make_internals_directory()
            self._label_num = datamanager.info["label_num"]

            self._backend.save_datamanager(datamanager)

        # = Create a searchspace
        # Do this before One Hot Encoding to make sure that it creates a
        # search space for a dense classifier even if one hot encoding would
        # make it sparse (tradeoff; if one hot encoding would make it sparse,
        #  densifier and truncatedSVD would probably lead to a MemoryError,
        # like this we can't use some of the preprocessing methods in case
        # the data became sparse)
        with self._stopwatch.time("Create Search space"):
            self.configuration_space, configspace_path = self._create_search_space(
                self._backend.temporary_directory,
                self._backend,
                datamanager,
                include=self._include,
                exclude=self._exclude,
            )

        if only_return_configuration_space:
            self._fit_cleanup()
            return self.configuration_space

        # == Perform dummy predictions
        with self._stopwatch.time("Dummy predictions"):
            self.num_run += 1
            self._do_dummy_prediction()

        # == RUN ensemble builder
        # Do this before calculating the meta-features to make sure that the
        # dummy predictions are actually included in the ensemble even if
        # calculating the meta-features takes very long
        with self._stopwatch.time("Run Ensemble Builder"):

            elapsed_time = self._stopwatch.time_since(self._dataset_name, "start")

            time_left_for_ensembles = max(0, self._time_for_task - elapsed_time)
            proc_ensemble = None
            if time_left_for_ensembles <= 0:
                # Fit only raises error when ensemble_size is not zero but
                # time_left_for_ensembles is zero.
                if self._ensemble_size > 0:
                    raise ValueError(
                        "Not starting ensemble builder because there "
                        "is no time left. Try increasing the value "
                        "of time_left_for_this_task."
                    )
            elif self._ensemble_size <= 0:
                self._logger.info(
                    "Not starting ensemble builder because " "ensemble size is <= 0."
                )
            else:
                self._logger.info(
                    "Start Ensemble with %5.2fsec time left" % time_left_for_ensembles
                )
<<<<<<< HEAD
        elif self._ensemble_size <= 0:
            self._logger.info(
                "Not starting ensemble builder because " "ensemble size is <= 0."
            )
        else:
            self._logger.info(
                "Start Ensemble with %5.2fsec time left" % time_left_for_ensembles
            )

            proc_ensemble = EnsembleBuilderManager(
                start_time=time.time(),
                time_left_for_ensembles=time_left_for_ensembles,
                backend=copy.deepcopy(self._backend),
                dataset_name=dataset_name,
                task=self._task,
                metric=self._metric,
                ensemble_size=self._ensemble_size,
                ensemble_nbest=self._ensemble_nbest,
                max_models_on_disc=self._max_models_on_disc,
                seed=self._seed,
                precision=self.precision,
                max_iterations=None,
                read_at_most=np.inf,
                memory_limit=self._memory_limit,
                random_state=self._seed,
                logger_port=self._logger_port,
                pynisher_context=self._multiprocessing_context,
            )
=======
>>>>>>> daa9ad67

                proc_ensemble = EnsembleBuilderManager(
                    start_time=time.time(),
                    time_left_for_ensembles=time_left_for_ensembles,
                    backend=copy.deepcopy(self._backend),
                    dataset_name=dataset_name,
                    task=self._task,
                    metric=self._metric,
                    ensemble_size=self._ensemble_size,
                    ensemble_nbest=self._ensemble_nbest,
                    max_models_on_disc=self._max_models_on_disc,
                    seed=self._seed,
                    precision=self.precision,
                    max_iterations=None,
                    read_at_most=np.inf,
                    ensemble_memory_limit=self._memory_limit,
                    random_state=self._seed,
                    logger_port=self._logger_port,
                    pynisher_context=self._multiprocessing_context,
                )

        # kill the datamanager as it will be re-loaded anyways from sub processes
        try:
            del self._datamanager
        except Exception:
            pass

        # => RUN SMAC
        with self._stopwatch.time("Run SMAC"):
            elapsed_time = self._stopwatch.time_since(self._dataset_name, "start")
            time_left = self._time_for_task - elapsed_time

            if self._logger:
                self._logger.info("Start SMAC with %5.2fsec time left" % time_left)
            if time_left <= 0:
                self._logger.warning("Not starting SMAC because there is no time left.")
                _proc_smac = None
                self._budget_type = None
            else:
                if (
                    self._per_run_time_limit is None
                    or self._per_run_time_limit > time_left
                ):
                    self._logger.warning(
                        "Time limit for a single run is higher than total time "
                        "limit. Capping the limit for a single run to the total "
                        "time given to SMAC (%f)" % time_left
                    )
                    per_run_time_limit = time_left
                else:
                    per_run_time_limit = self._per_run_time_limit

                # Make sure that at least 2 models are created for the ensemble process
                num_models = time_left // per_run_time_limit
                if num_models < 2:
                    per_run_time_limit = time_left // 2
                    self._logger.warning(
                        "Capping the per_run_time_limit to {} to have "
                        "time for a least 2 models in each process.".format(
                            per_run_time_limit
                        )
                    )

                _proc_smac = AutoMLSMBO(
                    config_space=self.configuration_space,
                    dataset_name=self._dataset_name,
                    backend=self._backend,
                    total_walltime_limit=time_left,
                    func_eval_time_limit=per_run_time_limit,
                    memory_limit=self._memory_limit,
                    data_memory_limit=self._data_memory_limit,
                    stopwatch=self._stopwatch,
                    n_jobs=self._n_jobs,
                    dask_client=self._dask_client,
                    start_num_run=self.num_run,
                    num_metalearning_cfgs=self._initial_configurations_via_metalearning,
                    config_file=configspace_path,
                    seed=self._seed,
                    metadata_directory=self._metadata_directory,
                    metric=self._metric,
                    resampling_strategy=self._resampling_strategy,
                    resampling_strategy_args=self._resampling_strategy_arguments,
                    include=self._include,
                    exclude=self._exclude,
                    disable_file_output=self._disable_evaluator_output,
                    get_smac_object_callback=self._get_smac_object_callback,
                    smac_scenario_args=self._smac_scenario_args,
                    scoring_functions=self._scoring_functions,
                    port=self._logger_port,
                    pynisher_context=self._multiprocessing_context,
                    ensemble_callback=proc_ensemble,
                    trials_callback=self._get_trials_callback,
                )

                try:
                    (
                        self.runhistory_,
                        self.trajectory_,
                        self._budget_type,
                    ) = _proc_smac.run_smbo()
                    trajectory_filename = os.path.join(
                        self._backend.get_smac_output_directory_for_run(self._seed),
                        "trajectory.json",
                    )
                    saveable_trajectory = [
                        list(entry[:2]) + [entry[2].get_dictionary()] + list(entry[3:])
                        for entry in self.trajectory_
                    ]
                    with open(trajectory_filename, "w") as fh:
                        json.dump(saveable_trajectory, fh)
                except Exception as e:
                    self._logger.exception(e)
                    raise

        self._logger.info("Starting shutdown...")
        # Wait until the ensemble process is finished to avoid shutting down
        # while the ensemble builder tries to access the data
        if proc_ensemble is not None:
            self.ensemble_performance_history = list(proc_ensemble.history)

            if len(proc_ensemble.futures) > 0:
                # Now we need to wait for the future to return as it cannot be cancelled
                # while it is running: https://stackoverflow.com/a/49203129
                self._logger.info(
                    "Ensemble script still running, waiting for it to finish."
                )
                result = proc_ensemble.futures.pop().result()
                if result:
                    ensemble_history, _, _, _, _ = result
                    self.ensemble_performance_history.extend(ensemble_history)
                self._logger.info("Ensemble script finished, continue shutdown.")

            # save the ensemble performance history file
            if len(self.ensemble_performance_history) > 0:
                pd.DataFrame(self.ensemble_performance_history).to_json(
                    os.path.join(
                        self._backend.internals_directory, "ensemble_history.json"
                    )
                )

        if load_models:
            self._logger.info("Loading models...")
            self._load_models()
            self._logger.info("Finished loading models...")

        self._fit_cleanup()
        self.fitted = True

        return self

    def _log_fit_setup(self) -> None:
        # Produce debug information to the logfile
        self._logger.debug("Starting to print environment information")
        self._logger.debug("  Python version: %s", sys.version.split("\n"))
        try:
            self._logger.debug(
                f"\tDistribution: {distro.id()}-{distro.version()}-{distro.name()}"
            )
        except AttributeError:
            pass

        self._logger.debug("  System: %s", platform.system())
        self._logger.debug("  Machine: %s", platform.machine())
        self._logger.debug("  Platform: %s", platform.platform())
        # UNAME appears to leak sensible information
        # self._logger.debug('  uname: %s', platform.uname())
        self._logger.debug("  Version: %s", platform.version())
        self._logger.debug("  Mac version: %s", platform.mac_ver())
        requirements = pkg_resources.resource_string("autosklearn", "requirements.txt")
        requirements = requirements.decode("utf-8")
        requirements = [requirement for requirement in requirements.split("\n")]
        for requirement in requirements:
            if not requirement:
                continue
            match = RE_PATTERN.match(requirement)
            if match:
                name = match.group("name")
                module_dist = pkg_resources.get_distribution(name)
                self._logger.debug("  %s", module_dist)
            else:
                raise ValueError("Unable to read requirement: %s" % requirement)

        self._logger.debug("Done printing environment information")
        self._logger.debug("Starting to print arguments to auto-sklearn")
        self._logger.debug("  tmp_folder: %s", self._backend.temporary_directory)
        self._logger.debug("   time_left_for_this_task: %f", self._time_for_task)
        self._logger.debug("  per_run_time_limit: %f", self._per_run_time_limit)
        self._logger.debug(
            "  initial_configurations_via_metalearning: %d",
            self._initial_configurations_via_metalearning,
        )
        self._logger.debug("  ensemble_size: %d", self._ensemble_size)
        self._logger.debug("  ensemble_nbest: %f", self._ensemble_nbest)
        self._logger.debug("  max_models_on_disc: %s", str(self._max_models_on_disc))
        self._logger.debug("  seed: %d", self._seed)
        self._logger.debug("  memory_limit: %s", str(self._memory_limit))
        self._logger.debug("  metadata_directory: %s", self._metadata_directory)
        self._logger.debug("  include: %s", str(self._include))
        self._logger.debug("  exclude: %s", str(self._exclude))
        self._logger.debug("  resampling_strategy: %s", str(self._resampling_strategy))
        self._logger.debug(
            "  resampling_strategy_arguments: %s",
            str(self._resampling_strategy_arguments),
        )
        self._logger.debug("  n_jobs: %s", str(self._n_jobs))
        self._logger.debug(
            "  multiprocessing_context: %s", str(self._multiprocessing_context)
        )
        self._logger.debug("  dask_client: %s", str(self._dask_client))
        self._logger.debug("  precision: %s", str(self.precision))
        self._logger.debug(
            "  disable_evaluator_output: %s", str(self._disable_evaluator_output)
        )
        self._logger.debug(
            "  get_smac_objective_callback: %s", str(self._get_smac_object_callback)
        )
        self._logger.debug("  smac_scenario_args: %s", str(self._smac_scenario_args))
        self._logger.debug("  logging_config: %s", str(self.logging_config))
        self._logger.debug("  metric: %s", str(self._metric))
        self._logger.debug("Done printing arguments to auto-sklearn")
        self._logger.debug("Starting to print available components")
        for choice in (
            ClassifierChoice,
            RegressorChoice,
            FeaturePreprocessorChoice,
            OHEChoice,
            RescalingChoice,
            CoalescenseChoice,
        ):
            self._logger.debug(
                "%s: %s",
                choice.__name__,
                choice.get_components(),
            )
        self._logger.debug("Done printing available components")

    def __sklearn_is_fitted__(self) -> bool:
        return self.fitted

    def _fit_cleanup(self) -> None:
        self._logger.info("Closing the dask infrastructure")
        self._close_dask_client()
        self._logger.info("Finished closing the dask infrastructure")

        # Clean up the logger
        self._logger.info("Starting to clean up the logger")
        self._clean_logger()

        # Clean up the backend
        if self._delete_tmp_folder_after_terminate:
            self._backend.context.delete_directories(force=False)
        return

    def _check_resampling_strategy(
        self,
        X: SUPPORTED_FEAT_TYPES,
        y: SUPPORTED_TARGET_TYPES,
        task: int,
    ) -> None:
        """
        This method centralizes the checks for resampling strategies

        Parameters
        ----------
        X: (SUPPORTED_FEAT_TYPES)
            Input features for the given task
        y: (SUPPORTED_TARGET_TYPES)
            Input targets for the given task
        task: (task)
            Integer describing a supported task type, like BINARY_CLASSIFICATION
        """
        is_split_object = isinstance(
            self._resampling_strategy,
            (BaseCrossValidator, _RepeatedSplits, BaseShuffleSplit),
        )

        if (
            self._resampling_strategy
            not in [
                "holdout",
                "holdout-iterative-fit",
                "cv",
                "cv-iterative-fit",
                "partial-cv",
                "partial-cv-iterative-fit",
            ]
            and not is_split_object
        ):
            raise ValueError(
                "Illegal resampling strategy: %s" % self._resampling_strategy
            )

        elif is_split_object:
            TrainEvaluator.check_splitter_resampling_strategy(
                X=X,
                y=y,
                task=task,
                groups=self._resampling_strategy_arguments.get("groups", None),
                resampling_strategy=self._resampling_strategy,
            )

        elif (
            self._resampling_strategy
            in [
                "partial-cv",
                "partial-cv-iterative-fit",
            ]
            and self._ensemble_size != 0
        ):
            raise ValueError(
                "Resampling strategy %s cannot be used "
                "together with ensembles." % self._resampling_strategy
            )

        elif (
            self._resampling_strategy
            in [
                "partial-cv",
                "cv",
                "cv-iterative-fit",
                "partial-cv-iterative-fit",
            ]
            and "folds" not in self._resampling_strategy_arguments
        ):
            self._resampling_strategy_arguments["folds"] = 5

        return

    def refit(
        self,
        X: SUPPORTED_FEAT_TYPES,
        y: SUPPORTED_TARGET_TYPES,
        max_reshuffles: int = 10,
    ) -> AutoML:
        """Refit the models to a new given set of data

        Parameters
        ----------
        X : SUPPORTED_FEAT_TYPES
            The data to dit to

        y : SUPPORTED_TARGET_TYPES
            The targets to fit to

        max_reshuffles : int = 10
            How many times to try reshuffle the data. If fitting fails, shuffle the
            data. This can alleviate the problem in algorithms that depend on the
            ordering of the data.

        Returns
        -------
        AutoML
            Self
        """
        check_is_fitted(self)
        y = convert_if_sparse(y)  # AutoSklearn does not handle sparse y for now

        # Make sure input data is valid
        X, y = self.InputValidator.transform(X, y)

        if self.models_ is None or len(self.models_) == 0 or self.ensemble_ is None:
            self._load_models()

        # Refit is not applicable when ensemble_size is set to zero.
        if self.ensemble_ is None:
            raise ValueError("Refit can only be called if 'ensemble_size != 0'")

        random_state = check_random_state(self._seed)

        for identifier, model in self.models_.items():
            for i in range(max_reshuffles):
                try:
                    if self._budget_type is None:
                        _fit_and_suppress_warnings(self._logger, model, X, y)
                    else:
                        _fit_with_budget(
                            X_train=X,
                            Y_train=y,
                            budget=identifier[2],
                            budget_type=self._budget_type,
                            logger=self._logger,
                            model=model,
                            train_indices=np.arange(X.shape[0], dtype=int),
                            task_type=self._task,
                        )
                    break
                except ValueError as e:
                    indices = list(range(X.shape[0]))
                    random_state.shuffle(indices)
                    X = X[indices]
                    y = y[indices]

                    if i == (max_reshuffles - 1):
                        raise e

        self._can_predict = True
        return self

    def fit_pipeline(
        self,
        X: SUPPORTED_FEAT_TYPES,
        y: SUPPORTED_TARGET_TYPES | spmatrix,
        is_classification: bool,
        config: Configuration | dict[str, str | float | int],
        task: Optional[int] = None,
        dataset_name: Optional[str] = None,
        X_test: Optional[SUPPORTED_FEAT_TYPES] = None,
        y_test: Optional[SUPPORTED_TARGET_TYPES | spmatrix] = None,
        feat_type: Optional[list[str]] = None,
        **kwargs: dict,
    ) -> Tuple[Optional[BasePipeline], RunInfo, RunValue]:
        """Fits and individual pipeline configuration and returns
        the result to the user.

        The Estimator constraints are honored, for example the resampling
        strategy, or memory constraints, unless directly provided to the method.
        By default, this method supports the same signature as fit(), and any extra
        arguments are redirected to the TAE evaluation function, which allows for
        further customization while building a pipeline.

        Parameters
        ----------
        X: array-like, shape = (n_samples, n_features)
            The features used for training
        y: array-like
            The labels used for training
        X_test: Optionalarray-like, shape = (n_samples, n_features)
            If provided, the testing performance will be tracked on this features.
        y_test: array-like
            If provided, the testing performance will be tracked on this labels
        config: Configuration |  dict[str, str | float | int]
            A configuration object used to define the pipeline steps.
            If a dict is passed, a configuration is created based on this dict.
        dataset_name: Optional[str]
            A string to tag and identify the Auto-Sklearn run
        is_classification: bool
            Whether the task is for classification or regression. This affects
            how the targets are treated
        feat_type : List, optional (default=None)
            List of str of `len(X.shape[1])` describing the attribute type.
            Possible types are `Categorical` and `Numerical`. `Categorical`
            attributes will be automatically One-Hot encoded. The values
            used for a categorical attribute must be integers, obtained for
            example by `sklearn.preprocessing.LabelEncoder
            <https://scikit-learn.org/stable/modules/generated/sklearn.preprocessing.LabelEncoder.html>`_.

        Returns
        -------
        pipeline: Optional[BasePipeline]
            The fitted pipeline. In case of failure while fitting the pipeline,
            a None is returned.
        run_info: RunInFo
            A named tuple that contains the configuration launched
        run_value: RunValue
            A named tuple that contains the result of the run
        """
        # AutoSklearn does not handle sparse y for now
        y = convert_if_sparse(y)

        # Get the task if it doesn't exist
        if task is None:
            y_task = type_of_target(y)
            if not self._supports_task_type(y_task):
                raise ValueError(
                    f"{self.__class__.__name__} does not support" f" task {y_task}"
                )
            self._task = self._task_type_id(y_task)
        else:
            self._task = task

        # Assign a metric if it doesnt exist
        if self._metric is None:
            self._metric = default_metric_for_task[self._task]

        # Get the configuration space
        # This also ensures that the Backend has processed the
        # dataset
        if self.configuration_space is None:
            self.configuration_space = self.fit(
                X=X,
                y=y,
                dataset_name=dataset_name
                if dataset_name is not None
                else self._dataset_name,
                X_test=X_test,
                y_test=y_test,
                feat_type=feat_type,
                only_return_configuration_space=True,
            )

        # We do not want to overwrite existing runs
        self.num_run += 1
        if isinstance(config, dict):
            config = Configuration(self.configuration_space, config)
        config.config_id = self.num_run

        # Prepare missing components to the TAE function call
        if "include" not in kwargs:
            kwargs["include"] = self._include
        if "exclude" not in kwargs:
            kwargs["exclude"] = self._exclude
        if "memory_limit" not in kwargs:
            kwargs["memory_limit"] = self._memory_limit
        if "resampling_strategy" not in kwargs:
            kwargs["resampling_strategy"] = self._resampling_strategy
        if "metric" not in kwargs:
            kwargs["metric"] = self._metric
        if "disable_file_output" not in kwargs:
            kwargs["disable_file_output"] = self._disable_evaluator_output
        if "pynisher_context" not in kwargs:
            kwargs["pynisher_context"] = self._multiprocessing_context
        if "stats" not in kwargs:
            scenario_mock = unittest.mock.Mock()
            scenario_mock.wallclock_limit = self._time_for_task
            kwargs["stats"] = Stats(scenario_mock)
        kwargs["stats"].start_timing()

        # Fit a pipeline, which will be stored on disk
        # which we can later load via the backend
        ta = ExecuteTaFuncWithQueue(
            backend=self._backend,
            autosklearn_seed=self._seed,
            abort_on_first_run_crash=False,
            multi_objectives=["cost"],
            cost_for_crash=get_cost_of_crash(kwargs["metric"]),
            port=self._logger_port,
            **kwargs,
            **self._resampling_strategy_arguments,
        )

        run_info, run_value = ta.run_wrapper(
            RunInfo(
                config=config,
                instance=None,
                instance_specific=None,
                seed=self._seed,
                cutoff=kwargs.pop("cutoff", self._per_run_time_limit),
                capped=False,
            )
        )

        pipeline = None
        if kwargs["disable_file_output"] or kwargs["resampling_strategy"] == "test":
            self._logger.warning("File output is disabled. No pipeline can returned")
        elif run_value.status == StatusType.SUCCESS:
            if kwargs["resampling_strategy"] in ("cv", "cv-iterative-fit"):
                load_function = self._backend.load_cv_model_by_seed_and_id_and_budget
            else:
                load_function = self._backend.load_model_by_seed_and_id_and_budget
            pipeline = load_function(
                seed=self._seed,
                idx=run_info.config.config_id + 1,
                budget=run_info.budget,
            )

        self._clean_logger()

        return pipeline, run_info, run_value

    def predict(self, X, batch_size=None, n_jobs=1):
        """predict.

        Parameters
        ----------
        X: array-like, shape = (n_samples, n_features)

        batch_size: int or None, defaults to None
            batch_size controls whether the pipelines will be
            called on small chunks of the data. Useful when calling the
            predict method on the whole array X results in a MemoryError.

        n_jobs: int, defaults to 1
            Parallelize the predictions across the models with n_jobs
            processes.
        """
        check_is_fitted(self)

        if (
            self._resampling_strategy
            not in ("holdout", "holdout-iterative-fit", "cv", "cv-iterative-fit")
            and not self._can_predict
        ):
            raise NotImplementedError(
                "Predict is currently not implemented for resampling "
                f"strategy {self._resampling_strategy}, please call refit()."
            )

        if self.models_ is None or len(self.models_) == 0 or self.ensemble_ is None:
            self._load_models()

        # If self.ensemble_ is None, it means that ensemble_size is set to zero.
        # In such cases, raise error because predict and predict_proba cannot
        # be called.
        if self.ensemble_ is None:
            raise ValueError(
                "Predict and predict_proba can only be called "
                "if 'ensemble_size != 0'"
            )

        # Make sure that input is valid
        if self.InputValidator is None or not self.InputValidator._is_fitted:
            raise ValueError(
                "predict() can only be called after performing fit(). Kindly call "
                "the estimator fit() method first."
            )
        X = self.InputValidator.feature_validator.transform(X)

        # Parallelize predictions across models with n_jobs processes.
        # Each process computes predictions in chunks of batch_size rows.
        try:
            for i, tmp_model in enumerate(self.models_.values()):
                if isinstance(tmp_model, (DummyRegressor, DummyClassifier)):
                    check_is_fitted(tmp_model)
                else:
                    check_is_fitted(tmp_model.steps[-1][-1])
            models = self.models_
        except sklearn.exceptions.NotFittedError:
            # When training a cross validation model, self.cv_models_
            # will contain the Voting classifier/regressor product of cv
            # self.models_ in the case of cv, contains unfitted models
            # Raising above exception is a mechanism to detect which
            # attribute contains the relevant models for prediction
            try:
                check_is_fitted(list(self.cv_models_.values())[0])
                models = self.cv_models_
            except sklearn.exceptions.NotFittedError:
                raise ValueError("Found no fitted models!")

        all_predictions = joblib.Parallel(n_jobs=n_jobs)(
            joblib.delayed(_model_predict)(
                model=models[identifier], X=X, task=self._task, batch_size=batch_size
            )
            for identifier in self.ensemble_.get_selected_model_identifiers()
        )

        if len(all_predictions) == 0:
            raise ValueError(
                "Something went wrong generating the predictions. "
                "The ensemble should consist of the following "
                "models: %s, the following models were loaded: "
                "%s"
                % (
                    str(list(self.ensemble_indices_.keys())),
                    str(list(self.models_.keys())),
                )
            )

        predictions = self.ensemble_.predict(all_predictions)

        if self._task not in REGRESSION_TASKS:
            # Make sure average prediction probabilities
            # are within a valid range
            # Individual models are checked in _model_predict
            predictions = np.clip(predictions, 0.0, 1.0)

        return predictions

    def fit_ensemble(
        self,
        y: SUPPORTED_TARGET_TYPES,
        task: Optional[int] = None,
        precision: Literal[16, 32, 64] = 32,
        dataset_name: Optional[str] = None,
        ensemble_nbest: Optional[int] = None,
        ensemble_size: Optional[int] = None,
    ):
        check_is_fitted(self)

        # check for the case when ensemble_size is less than 0
        if ensemble_size is not None and ensemble_size <= 0:
            raise ValueError("`ensemble_size` must be >= 0 for `fit_ensemble`")

        if ensemble_size is None and (
            self._ensemble_size is None or self._ensemble_size <= 0
        ):
            raise ValueError(
                "Please pass `ensemble_size` to `fit_ensemble` if not setting in init"
            )

        # AutoSklearn does not handle sparse y for now
        y = convert_if_sparse(y)

        if self._resampling_strategy in ["partial-cv", "partial-cv-iterative-fit"]:
            raise ValueError(
                "Cannot call fit_ensemble with resampling "
                "strategy %s." % self._resampling_strategy
            )

        if self._logger is None:
            self._logger = self._get_logger(dataset_name)

        # Make sure that input is valid
        y = self.InputValidator.target_validator.transform(y)

        # Create a client if needed
        if self._dask_client is None:
            self._create_dask_client()
        else:
            self._is_dask_client_internally_created = False

        # Use the current thread to start the ensemble builder process
        # The function ensemble_builder_process will internally create a ensemble
        # builder in the provide dask client
        manager = EnsembleBuilderManager(
            start_time=time.time(),
            time_left_for_ensembles=self._time_for_task,
            backend=copy.deepcopy(self._backend),
            dataset_name=dataset_name if dataset_name else self._dataset_name,
            task=task if task else self._task,
            metric=self._metric,
            ensemble_size=ensemble_size if ensemble_size else self._ensemble_size,
            ensemble_nbest=ensemble_nbest if ensemble_nbest else self._ensemble_nbest,
            max_models_on_disc=self._max_models_on_disc,
            seed=self._seed,
            precision=precision if precision else self.precision,
            max_iterations=1,
            read_at_most=np.inf,
            memory_limit=self._memory_limit,
            random_state=self._seed,
            logger_port=self._logger_port,
            pynisher_context=self._multiprocessing_context,
        )
        manager.build_ensemble(self._dask_client)
        future = manager.futures.pop()
        result = future.result()
        if result is None:
            raise ValueError(
                "Error building the ensemble - please check the log file and command "
                "line output for error messages."
            )
        self.ensemble_performance_history, _, _, _, _ = result
        self._ensemble_size = ensemble_size

        self._load_models()
        self._close_dask_client()
        return self

    def _load_models(self):
        if self._ensemble_size > 0:
            self.ensemble_ = self._backend.load_ensemble(self._seed)
        else:
            self.ensemble_ = None

        # If no ensemble is loaded, try to get the best performing model
        if not self.ensemble_:
            self.ensemble_ = self._load_best_individual_model()

        if self.ensemble_:
            identifiers = self.ensemble_.get_selected_model_identifiers()
            self.models_ = self._backend.load_models_by_identifiers(identifiers)

            if self._resampling_strategy in ("cv", "cv-iterative-fit"):
                self.cv_models_ = self._backend.load_cv_models_by_identifiers(
                    identifiers
                )
            else:
                self.cv_models_ = None

            if len(self.models_) == 0 and self._resampling_strategy not in [
                "partial-cv",
                "partial-cv-iterative-fit",
            ]:
                raise ValueError("No models fitted!")

            if (
                self._resampling_strategy in ["cv", "cv-iterative-fit"]
                and len(self.cv_models_) == 0
            ):
                raise ValueError("No models fitted!")

        elif self._disable_evaluator_output is False or (
            isinstance(self._disable_evaluator_output, list)
            and "model" not in self._disable_evaluator_output
        ):
            model_names = self._backend.list_all_models(self._seed)

            if len(model_names) == 0 and self._resampling_strategy not in [
                "partial-cv",
                "partial-cv-iterative-fit",
            ]:
                raise ValueError("No models fitted!")

            self.ensemble_ = None
            self.models_ = []
            self.cv_models_ = None

        else:
            self.ensemble_ = None
            self.models_ = []
            self.cv_models_ = None

    def _load_best_individual_model(self):
        """
        In case of failure during ensemble building,
        this method returns the single best model found
        by AutoML.
        This is a robust mechanism to be able to predict,
        even though no ensemble was found by ensemble builder.
        """
        # We also require that the model is fit and a task is defined
        # The ensemble size must also be greater than 1, else it means
        # that the user intentionally does not want an ensemble
        if not self._task or self._ensemble_size < 1:
            return None

        # SingleBest contains the best model found by AutoML
        ensemble = SingleBest(
            metric=self._metric,
            seed=self._seed,
            run_history=self.runhistory_,
            backend=self._backend,
        )
        self._logger.warning(
            "No valid ensemble was created. Please check the log"
            "file for errors. Default to the best individual estimator:{}".format(
                ensemble.identifiers_
            )
        )
        return ensemble

    def score(self, X, y):
        # fix: Consider only index 1 of second dimension
        # Don't know if the reshaping should be done there or in calculate_score

        # Predict has validate within it, so we
        # call it before the upcoming validate call
        # The reason is we do not want to trigger the
        # check for changing input types on successive
        # input validator calls
        check_is_fitted(self)
        prediction = self.predict(X)
        y = self.InputValidator.target_validator.transform(y)

        # Encode the prediction using the input validator
        # We train autosklearn with a encoded version of y,
        # which is decoded by predict().
        # Above call to validate() encodes the y given for score()
        # Below call encodes the prediction, so we compare in the
        # same representation domain
        prediction = self.InputValidator.target_validator.transform(prediction)

        return calculate_metric(
            solution=y,
            prediction=prediction,
            task_type=self._task,
            metric=self._metric,
        )

    def _get_runhistory_models_performance(self):
        metric = self._metric
        data = self.runhistory_.data
        performance_list = []
        for run_key, run_value in data.items():
            if run_value.status != StatusType.SUCCESS:
                # Ignore crashed runs
                continue
            # Alternatively, it is possible to also obtain the start time with
            # ``run_value.starttime``
            endtime = pd.Timestamp(
                time.strftime("%Y-%m-%d %H:%M:%S", time.localtime(run_value.endtime))
            )
            val_score = metric._optimum - (metric._sign * run_value.cost)
            train_score = metric._optimum - (
                metric._sign * run_value.additional_info["train_loss"]
            )
            scores = {
                "Timestamp": endtime,
                "single_best_optimization_score": val_score,
                "single_best_train_score": train_score,
            }
            # Append test-scores, if data for test_loss are available.
            # This is the case, if X_test and y_test where provided.
            if "test_loss" in run_value.additional_info:
                test_score = metric._optimum - (
                    metric._sign * run_value.additional_info["test_loss"]
                )
                scores["single_best_test_score"] = test_score

            performance_list.append(scores)
        return pd.DataFrame(performance_list)

    @property
    def performance_over_time_(self):
        check_is_fitted(self)
        individual_performance_frame = self._get_runhistory_models_performance()
        best_values = pd.Series(
            {
                "single_best_optimization_score": -np.inf,
                "single_best_test_score": -np.inf,
                "single_best_train_score": -np.inf,
            }
        )
        for idx in individual_performance_frame.index:
            if (
                individual_performance_frame.loc[idx, "single_best_optimization_score"]
                > best_values["single_best_optimization_score"]
            ):
                best_values = individual_performance_frame.loc[idx]
            individual_performance_frame.loc[idx] = best_values

        performance_over_time = individual_performance_frame

        if self._ensemble_size != 0:
            ensemble_performance_frame = pd.DataFrame(self.ensemble_performance_history)
            best_values = pd.Series(
                {"ensemble_optimization_score": -np.inf, "ensemble_test_score": -np.inf}
            )
            for idx in ensemble_performance_frame.index:
                if (
                    ensemble_performance_frame.loc[idx, "ensemble_optimization_score"]
                    > best_values["ensemble_optimization_score"]
                ):
                    best_values = ensemble_performance_frame.loc[idx]
                ensemble_performance_frame.loc[idx] = best_values

            performance_over_time = (
                pd.merge(
                    ensemble_performance_frame,
                    individual_performance_frame,
                    on="Timestamp",
                    how="outer",
                )
                .sort_values("Timestamp")
                .fillna(method="ffill")
            )

        return performance_over_time

    @property
    def cv_results_(self):
        check_is_fitted(self)
        results = dict()

        # Missing in contrast to scikit-learn
        # splitX_test_score - auto-sklearn does not store the scores on a split
        #                     basis
        # std_test_score - auto-sklearn does not store the scores on a split
        #                  basis
        # splitX_train_score - auto-sklearn does not compute train scores, add
        #                      flag to compute the train scores
        # mean_train_score - auto-sklearn does not store the train scores
        # std_train_score - auto-sklearn does not store the train scores
        # std_fit_time - auto-sklearn does not store the fit times per split
        # mean_score_time - auto-sklearn does not store the score time
        # std_score_time - auto-sklearn does not store the score time
        # TODO: add those arguments

        # TODO remove this restriction!
        if self._resampling_strategy in ["partial-cv", "partial-cv-iterative-fit"]:
            raise ValueError("Cannot call cv_results when using partial-cv!")

        parameter_dictionaries = dict()
        masks = dict()
        hp_names = []

        # Set up dictionary for parameter values
        for hp in self.configuration_space.get_hyperparameters():
            name = hp.name
            parameter_dictionaries[name] = []
            masks[name] = []
            hp_names.append(name)

        metric_mask = dict()
        metric_dict = dict()
        metric_name = []

        for metric in self._scoring_functions:
            metric_name.append(metric.name)
            metric_dict[metric.name] = []
            metric_mask[metric.name] = []

        mean_test_score = []
        mean_fit_time = []
        params = []
        status = []
        budgets = []

        for run_key in self.runhistory_.data:
            run_value = self.runhistory_.data[run_key]
            config_id = run_key.config_id
            config = self.runhistory_.ids_config[config_id]

            s = run_value.status
            if s == StatusType.SUCCESS:
                status.append("Success")
            elif s == StatusType.DONOTADVANCE:
                status.append("Success (but do not advance to higher budget)")
            elif s == StatusType.TIMEOUT:
                status.append("Timeout")
            elif s == StatusType.CRASHED:
                status.append("Crash")
            elif s == StatusType.ABORT:
                status.append("Abort")
            elif s == StatusType.MEMOUT:
                status.append("Memout")
            # TODO remove StatusType.RUNNING at some point in the future when the new
            # SMAC 0.13.2 is the new minimum required version!
            elif s in (StatusType.STOP, StatusType.RUNNING):
                continue
            else:
                raise NotImplementedError(s)

            param_dict = config.get_dictionary()
            params.append(param_dict)
            mean_test_score.append(
                self._metric._optimum - (self._metric._sign * run_value.cost)
            )
            mean_fit_time.append(run_value.time)
            budgets.append(run_key.budget)

            for hp_name in hp_names:
                if hp_name in param_dict:
                    hp_value = param_dict[hp_name]
                    mask_value = False
                else:
                    hp_value = np.NaN
                    mask_value = True

                parameter_dictionaries[hp_name].append(hp_value)
                masks[hp_name].append(mask_value)

            for metric in self._scoring_functions:
                if metric.name in run_value.additional_info.keys():
                    metric_cost = run_value.additional_info[metric.name]
                    metric_value = metric._optimum - (metric._sign * metric_cost)
                    mask_value = False
                else:
                    metric_value = np.NaN
                    mask_value = True
                metric_dict[metric.name].append(metric_value)
                metric_mask[metric.name].append(mask_value)

        results["mean_test_score"] = np.array(mean_test_score)
        for name in metric_name:
            masked_array = ma.MaskedArray(metric_dict[name], metric_mask[name])
            results["metric_%s" % name] = masked_array

        results["mean_fit_time"] = np.array(mean_fit_time)
        results["params"] = params
        rank_order = -1 * self._metric._sign * results["mean_test_score"]
        results["rank_test_scores"] = scipy.stats.rankdata(rank_order, method="min")
        results["status"] = status
        results["budgets"] = budgets

        for hp_name in hp_names:
            masked_array = ma.MaskedArray(
                parameter_dictionaries[hp_name], masks[hp_name]
            )
            results["param_%s" % hp_name] = masked_array

        return results

    def sprint_statistics(self) -> str:
        check_is_fitted(self)
        cv_results = self.cv_results_
        sio = io.StringIO()
        sio.write("auto-sklearn results:\n")
        sio.write("  Dataset name: %s\n" % self._dataset_name)
        sio.write("  Metric: %s\n" % self._metric)
        idx_success = np.where(
            np.array(
                [
                    status
                    in ["Success", "Success (but do not advance to higher budget)"]
                    for status in cv_results["status"]
                ]
            )
        )[0]
        if len(idx_success) > 0:
            if not self._metric._optimum:
                idx_best_run = np.argmin(cv_results["mean_test_score"][idx_success])
            else:
                idx_best_run = np.argmax(cv_results["mean_test_score"][idx_success])
            best_score = cv_results["mean_test_score"][idx_success][idx_best_run]
            sio.write("  Best validation score: %f\n" % best_score)
        num_runs = len(cv_results["status"])
        sio.write("  Number of target algorithm runs: %d\n" % num_runs)
        num_success = sum(
            [
                s in ["Success", "Success (but do not advance to higher budget)"]
                for s in cv_results["status"]
            ]
        )
        sio.write("  Number of successful target algorithm runs: %d\n" % num_success)
        num_crash = sum([s == "Crash" for s in cv_results["status"]])
        sio.write("  Number of crashed target algorithm runs: %d\n" % num_crash)
        num_timeout = sum([s == "Timeout" for s in cv_results["status"]])
        sio.write(
            "  Number of target algorithms that exceeded the time "
            "limit: %d\n" % num_timeout
        )
        num_memout = sum([s == "Memout" for s in cv_results["status"]])
        sio.write(
            "  Number of target algorithms that exceeded the memory "
            "limit: %d\n" % num_memout
        )
        return sio.getvalue()

    def get_models_with_weights(self) -> list[Tuple[float, BasePipeline]]:
        check_is_fitted(self)
        if self.models_ is None or len(self.models_) == 0 or self.ensemble_ is None:
            self._load_models()

        return self.ensemble_.get_models_with_weights(self.models_)

    def show_models(self) -> dict[int, Any]:
        """Returns a dictionary containing dictionaries of ensemble models.

        Each model in the ensemble can be accessed by giving its ``model_id`` as key.

        A model dictionary contains the following:

        * ``"model_id"`` - The id given to a model by ``autosklearn``.
        * ``"rank"`` - The rank of the model based on it's ``"cost"``.
        * ``"cost"`` - The loss of the model on the validation set.
        * ``"ensemble_weight"`` - The weight given to the model in the ensemble.
        * ``"voting_model"`` - The ``cv_voting_ensemble`` model (for 'cv' resampling).
        * ``"estimators"`` - List of models (dicts) in ``cv_voting_ensemble`` (for 'cv' resampling).
        * ``"data_preprocessor"`` - The preprocessor used on the data.
        * ``"balancing"`` - The balancing used on the data (for classification).
        * ``"feature_preprocessor"`` - The preprocessor for features types.
        * ``"classifier"`` or ``"regressor"`` - The autosklearn wrapped classifier or regressor.
        * ``"sklearn_classifier"`` or ``"sklearn_regressor"`` - The sklearn classifier or regressor.

        **Example**

        .. code-block:: python

            import sklearn.datasets
            import sklearn.metrics
            import autosklearn.regression

            X, y = sklearn.datasets.load_diabetes(return_X_y=True)

            automl = autosklearn.regression.AutoSklearnRegressor(
                time_left_for_this_task=120
                )
            automl.fit(X_train, y_train, dataset_name='diabetes')

            ensemble_dict = automl.show_models()
            print(ensemble_dict)

        Output:

        .. code-block:: text

            {
                25: {'model_id': 25.0,
                     'rank': 1,
                     'cost': 0.43667876507897496,
                     'ensemble_weight': 0.38,
                     'data_preprocessor': <autosklearn.pipeline.components.data_preprocessing....>,
                     'feature_preprocessor': <autosklearn.pipeline.components....>,
                     'regressor': <autosklearn.pipeline.components.regression....>,
                     'sklearn_regressor': SGDRegressor(alpha=0.0006517033225329654,...)
                    },
                6: {'model_id': 6.0,
                    'rank': 2,
                    'cost': 0.4550418898836528,
                    'ensemble_weight': 0.3,
                    'data_preprocessor': <pipeline.components.data_preprocessing....>,
                    'feature_preprocessor': <autosklearn.pipeline.components....>,
                    'regressor': <autosklearn.pipeline.components.regression....>,
                    'sklearn_regressor': ARDRegression(alpha_1=0.027,...)
                    },
                ...
            }

        Returns
        -------
        dict[int, Any] : dictionary of length = number of models in the ensemble
            A dictionary of models in the ensemble, where ``model_id`` is the key.
        """  # noqa: E501
        check_is_fitted(self)

        ensemble_dict = {}

        # check for ensemble_size == 0
        if self._ensemble_size == 0:
            warnings.warn("No models in the ensemble. Kindly check the ensemble size.")
            return ensemble_dict

        # check for condition when ensemble_size > 0 but there is no ensemble to load
        if self.ensemble_ is None:
            warnings.warn("No ensemble found. Returning empty dictionary.")
            return ensemble_dict

        def has_key(rv, key):
            return rv.additional_info and key in rv.additional_info

        table_dict = {}
        for rkey, rval in self.runhistory_.data.items():
            if has_key(rval, "num_run"):
                model_id = rval.additional_info["num_run"]
                table_dict[model_id] = {"model_id": model_id, "cost": rval.cost}

        # Checking if the dictionary is empty
        if not table_dict:
            raise RuntimeError(
                "No model found. Try increasing 'time_left_for_this_task'."
            )

        for i, weight in enumerate(self.ensemble_.weights_):
            (_, model_id, _) = self.ensemble_.identifiers_[i]
            table_dict[model_id]["ensemble_weight"] = weight

        table = pd.DataFrame.from_dict(table_dict, orient="index")
        table.sort_values(by="cost", inplace=True)

        # Check which resampling strategy is chosen and selecting the appropriate models
        is_cv = self._resampling_strategy == "cv"
        models = self.cv_models_ if is_cv else self.models_

        rank = 1  # Initializing rank for the first model
        for (_, model_id, _), model in models.items():
            model_dict = {}  # Declaring model dictionary

            # Inserting model_id, rank, cost and ensemble weight
            model_dict["model_id"] = table.loc[model_id]["model_id"].astype(int)
            model_dict["rank"] = rank
            model_dict["cost"] = table.loc[model_id]["cost"]
            model_dict["ensemble_weight"] = table.loc[model_id]["ensemble_weight"]
            rank += 1  # Incrementing rank by 1 for the next model

            # The steps in the models pipeline are as follows:
            # 'data_preprocessor': DataPreprocessor,
            # 'balancing': Balancing,
            # 'feature_preprocessor': FeaturePreprocessorChoice,
            # 'classifier'/'regressor': ClassifierChoice/RegressorChoice (wrapped model)

            # For 'cv' (cross validation) strategy
            if is_cv:
                # Voting model created by cross validation
                cv_voting_ensemble = model
                model_dict["voting_model"] = cv_voting_ensemble

                # List of models, each trained on one cv fold
                cv_models = []
                for cv_model in cv_voting_ensemble.estimators_:
                    estimator = dict(cv_model.steps)

                    # Adding sklearn model to the model dictionary
                    model_type, autosklearn_wrapped_model = cv_model.steps[-1]
                    estimator[
                        f"sklearn_{model_type}"
                    ] = autosklearn_wrapped_model.choice.estimator
                    cv_models.append(estimator)
                model_dict["estimators"] = cv_models

            # For any other strategy
            else:
                steps = dict(model.steps)
                model_dict.update(steps)

                # Adding sklearn model to the model dictionary
                model_type, autosklearn_wrapped_model = model.steps[-1]
                model_dict[
                    f"sklearn_{model_type}"
                ] = autosklearn_wrapped_model.choice.estimator

            # Insterting model_dict in the ensemble dictionary
            ensemble_dict[model_id] = model_dict

        return ensemble_dict

    def _create_search_space(
        self,
        tmp_dir: str,
        backend: Backend,
        datamanager: XYDataManager,
        include: Optional[Mapping[str, list[str]]] = None,
        exclude: Optional[Mapping[str, list[str]]] = None,
    ) -> Tuple[ConfigurationSpace, str]:
        configspace_path = os.path.join(tmp_dir, "space.json")
        configuration_space = pipeline.get_configuration_space(
            datamanager.info,
            include=include,
            exclude=exclude,
        )
        backend.write_txt_file(
            configspace_path,
            cs_json.write(configuration_space),
            "Configuration space",
        )

        return configuration_space, configspace_path

    def __getstate__(self) -> dict[str, Any]:
        # Cannot serialize a client!
        self._dask_client = None
        self.logging_server = None
        self.stop_logging_server = None
        return self.__dict__

    def __del__(self) -> None:
        # Clean up the logger
        self._clean_logger()

        self._close_dask_client()


class AutoMLClassifier(AutoML):

    _task_mapping = {
        "multilabel-indicator": MULTILABEL_CLASSIFICATION,
        "multiclass": MULTICLASS_CLASSIFICATION,
        "binary": BINARY_CLASSIFICATION,
    }

    @classmethod
    def _task_type_id(cls, task_type: str) -> int:
        return cls._task_mapping[task_type]

    @classmethod
    def _supports_task_type(cls, task_type: str) -> bool:
        return task_type in cls._task_mapping.keys()

    def fit(
        self,
        X: SUPPORTED_FEAT_TYPES,
        y: SUPPORTED_TARGET_TYPES | spmatrix,
        X_test: Optional[SUPPORTED_FEAT_TYPES] = None,
        y_test: Optional[SUPPORTED_TARGET_TYPES | spmatrix] = None,
        feat_type: Optional[list[str]] = None,
        dataset_name: Optional[str] = None,
        only_return_configuration_space: bool = False,
        load_models: bool = True,
    ) -> AutoMLClassifier:
        return super().fit(
            X,
            y,
            X_test=X_test,
            y_test=y_test,
            feat_type=feat_type,
            dataset_name=dataset_name,
            only_return_configuration_space=only_return_configuration_space,
            load_models=load_models,
            is_classification=True,
        )

    def fit_pipeline(
        self,
        X: SUPPORTED_FEAT_TYPES,
        y: SUPPORTED_TARGET_TYPES | spmatrix,
        config: Configuration | dict[str, str | float | int],
        dataset_name: Optional[str] = None,
        X_test: Optional[SUPPORTED_FEAT_TYPES] = None,
        y_test: Optional[SUPPORTED_TARGET_TYPES | spmatrix] = None,
        feat_type: Optional[list[str]] = None,
        **kwargs,
    ) -> Tuple[Optional[BasePipeline], RunInfo, RunValue]:
        return super().fit_pipeline(
            X=X,
            y=y,
            X_test=X_test,
            y_test=y_test,
            dataset_name=dataset_name,
            config=config,
            is_classification=True,
            feat_type=feat_type,
            **kwargs,
        )

    def predict(
        self,
        X: SUPPORTED_FEAT_TYPES,
        batch_size: Optional[int] = None,
        n_jobs: int = 1,
    ) -> np.ndarray:
        check_is_fitted(self)

        predicted_probabilities = super().predict(
            X, batch_size=batch_size, n_jobs=n_jobs
        )

        if self.InputValidator.target_validator.is_single_column_target():
            predicted_indexes = np.argmax(predicted_probabilities, axis=1)
        else:
            predicted_indexes = (predicted_probabilities > 0.5).astype(int)

        return self.InputValidator.target_validator.inverse_transform(predicted_indexes)

    def predict_proba(
        self,
        X: SUPPORTED_FEAT_TYPES,
        batch_size: Optional[int] = None,
        n_jobs: int = 1,
    ) -> np.ndarray:
        return super().predict(X, batch_size=batch_size, n_jobs=n_jobs)


class AutoMLRegressor(AutoML):

    _task_mapping = {
        "continuous-multioutput": MULTIOUTPUT_REGRESSION,
        "continuous": REGRESSION,
        "multiclass": REGRESSION,
    }

    @classmethod
    def _task_type_id(cls, task_type: str) -> int:
        return cls._task_mapping[task_type]

    @classmethod
    def _supports_task_type(cls, task_type: str) -> bool:
        return task_type in cls._task_mapping.keys()

    def fit(
        self,
        X: SUPPORTED_FEAT_TYPES,
        y: SUPPORTED_TARGET_TYPES | spmatrix,
        X_test: Optional[SUPPORTED_FEAT_TYPES] = None,
        y_test: Optional[SUPPORTED_TARGET_TYPES | spmatrix] = None,
        feat_type: Optional[list[str]] = None,
        dataset_name: Optional[str] = None,
        only_return_configuration_space: bool = False,
        load_models: bool = True,
    ) -> AutoMLRegressor:
        return super().fit(
            X,
            y,
            X_test=X_test,
            y_test=y_test,
            feat_type=feat_type,
            dataset_name=dataset_name,
            only_return_configuration_space=only_return_configuration_space,
            load_models=load_models,
            is_classification=False,
        )

    def fit_pipeline(
        self,
        X: SUPPORTED_FEAT_TYPES,
        y: SUPPORTED_TARGET_TYPES | spmatrix,
        config: Configuration | dict[str, str | float | int],
        dataset_name: Optional[str] = None,
        X_test: Optional[SUPPORTED_FEAT_TYPES] = None,
        y_test: Optional[SUPPORTED_TARGET_TYPES | spmatrix] = None,
        feat_type: Optional[list[str]] = None,
        **kwargs: dict,
    ) -> Tuple[Optional[BasePipeline], RunInfo, RunValue]:
        return super().fit_pipeline(
            X=X,
            y=y,
            X_test=X_test,
            y_test=y_test,
            config=config,
            feat_type=feat_type,
            dataset_name=dataset_name,
            is_classification=False,
            **kwargs,
        )<|MERGE_RESOLUTION|>--- conflicted
+++ resolved
@@ -783,37 +783,6 @@
                 self._logger.info(
                     "Start Ensemble with %5.2fsec time left" % time_left_for_ensembles
                 )
-<<<<<<< HEAD
-        elif self._ensemble_size <= 0:
-            self._logger.info(
-                "Not starting ensemble builder because " "ensemble size is <= 0."
-            )
-        else:
-            self._logger.info(
-                "Start Ensemble with %5.2fsec time left" % time_left_for_ensembles
-            )
-
-            proc_ensemble = EnsembleBuilderManager(
-                start_time=time.time(),
-                time_left_for_ensembles=time_left_for_ensembles,
-                backend=copy.deepcopy(self._backend),
-                dataset_name=dataset_name,
-                task=self._task,
-                metric=self._metric,
-                ensemble_size=self._ensemble_size,
-                ensemble_nbest=self._ensemble_nbest,
-                max_models_on_disc=self._max_models_on_disc,
-                seed=self._seed,
-                precision=self.precision,
-                max_iterations=None,
-                read_at_most=np.inf,
-                memory_limit=self._memory_limit,
-                random_state=self._seed,
-                logger_port=self._logger_port,
-                pynisher_context=self._multiprocessing_context,
-            )
-=======
->>>>>>> daa9ad67
 
                 proc_ensemble = EnsembleBuilderManager(
                     start_time=time.time(),
