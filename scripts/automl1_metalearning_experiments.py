--- conflicted
+++ resolved
@@ -123,13 +123,7 @@
                               'function':
                                   'python -m ' \
                                   'AutoML2015.wrapper.openml_wrapper ' \
-<<<<<<< HEAD
                                   "--dataset %s --metric %s " \
-=======
-                                  #'python ' \
-                                  #'/home/kleinaa/experiments/ensembles_stacking/wrapper.py' \
-                                  "--dataset %d --metric %s " \
->>>>>>> 8dd333e6
                                   "--task_type %s --remove_categorical %s" \
                                   % (str(did).replace("-", "\-"), metric,
                                      "binary.classification",
@@ -305,13 +299,7 @@
         for row in fh:
             dataset_ids.append(int(float(row.strip())))
 
-<<<<<<< HEAD
-    # metrics = ["bac_metric", "auc_metric", "f1_metric", "pac_metric"]
     metrics = ["bac_metric"]
-=======
-    metrics = ["bac_metric", "auc_metric", "f1_metric", "pac_metric"]
-    #metrics = ["bac_metric"]
->>>>>>> 8dd333e6
     function_arguments = ""
     if args.openml:
         function_arguments += " --openml_cache_directory %s" % \
